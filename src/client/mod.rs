--- conflicted
+++ resolved
@@ -486,16 +486,15 @@
         self.imp.get_protocol_version()
     }
 
-<<<<<<< HEAD
     fn export_keying_material(&self,
                               output: &mut [u8],
                               label: &[u8],
                               context: Option<&[u8]>) -> Result<(), TLSError> {
         self.imp.common.export_keying_material(output, label, context)
-=======
+    }
+
     fn get_negotiated_ciphersuite(&self) -> Option<&'static SupportedCipherSuite> {
         self.imp.get_negotiated_ciphersuite()
->>>>>>> 388992e7
     }
 }
 
